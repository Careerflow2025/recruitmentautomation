'use client';

import { useMemo, useCallback, useState, useEffect, useRef } from 'react';
import DataGrid, { Column, SortColumn } from 'react-data-grid';
import 'react-data-grid/lib/styles.css';
import '@/styles/data-grid-custom.css';
import { useSupabaseGridSync } from '@/hooks/useSupabaseGridSync';
import { useColumnPreferences } from '@/hooks/useColumnPreferences';
import ColumnFilter from './ColumnFilter';
import { Client } from '@/types';
import { getCurrentUserId } from '@/lib/auth-helpers';
import { getCustomColumns, CustomColumn, getCustomColumnData, setCustomColumnValue, updateCustomColumn, deleteCustomColumn } from '@/lib/custom-columns';
import { normalizeRole } from '@/lib/utils/roleNormalizer';
import { debounce } from 'lodash';
import CustomColumnManager from './CustomColumnManager';
import EditableColumnHeader from './EditableColumnHeader';
import MultiNotesPopup from './MultiNotesPopup';

// Extended Client type with user_id (exists in DB but not in type definition)
type ClientWithUser = Client & { user_id?: string };

export default function ClientsDataGrid() {
  const [userId, setUserId] = useState<string | null>(null);
  const [customColumns, setCustomColumns] = useState<CustomColumn[]>([]);
  const [customData, setCustomData] = useState<Record<string, Record<string, string | null>>>({});
  const [sortColumns, setSortColumns] = useState<readonly SortColumn[]>([]);
  const [selectedRows, setSelectedRows] = useState<Set<string>>(new Set());
  const [editingHeaderId, setEditingHeaderId] = useState<string | null>(null);
  const [headerEditValue, setHeaderEditValue] = useState('');
  const [columnRenames, setColumnRenames] = useState<Record<string, string>>({});
  const [hiddenColumns, setHiddenColumns] = useState<Set<string>>(new Set());
  const [textFilters, setTextFilters] = useState<Record<string, string>>({});
  const [notesPopupClientId, setNotesPopupClientId] = useState<string | null>(null);
  const [latestNotes, setLatestNotes] = useState<Record<string, string>>({});
  const [uploading, setUploading] = useState(false);
  const [uploadMessage, setUploadMessage] = useState<{ type: 'success' | 'error'; text: string } | null>(null);
  const fileInputRef = useRef<HTMLInputElement>(null);

  // AI Validation state: tracks validation status for role and postcode fields
  const [fieldValidation, setFieldValidation] = useState<Record<string, {
    role?: { valid: boolean; message: string };
    postcode?: { valid: boolean; message: string };
  }>>({});

  // Column preferences
  const {
    columnOrder: savedOrder,
    columnWidths: savedWidths,
    columnFilters,
    updateColumnOrder,
    updateColumnWidths,
    updateColumnFilters,
  } = useColumnPreferences(userId, 'clients');

  // Get current user
  useEffect(() => {
    getCurrentUserId().then(setUserId);
  }, []);

  // Load custom columns
  const loadCustomColumns = useCallback(async () => {
    if (!userId) return;

    try {
      const cols = await getCustomColumns('clients');
      setCustomColumns(cols);
    } catch (error) {
      console.error('Error loading custom columns:', error);
    }
  }, [userId]);

  useEffect(() => {
    loadCustomColumns();
  }, [loadCustomColumns]);

  // Load column renames and hidden columns from localStorage
  useEffect(() => {
    if (!userId) return;

    try {
      const renamesKey = `column-renames-clients-${userId}`;
      const hiddenKey = `column-hidden-clients-${userId}`;

      const storedRenames = localStorage.getItem(renamesKey);
      const storedHidden = localStorage.getItem(hiddenKey);

      if (storedRenames) {
        setColumnRenames(JSON.parse(storedRenames));
      }

      if (storedHidden) {
        setHiddenColumns(new Set(JSON.parse(storedHidden)));
      }
    } catch (error) {
      console.error('Failed to load column preferences:', error);
    }
  }, [userId]);

  // Memoize filters to prevent infinite loop
  const supabaseFilters = useMemo(() => {
    return userId ? { user_id: userId } : {};
  }, [userId]);

  // Memoize orderBy to prevent infinite loop
  const supabaseOrderBy = useMemo(() => {
    return { column: 'created_at', ascending: false };
  }, []);

  // Memoize error handler to prevent infinite loop
  const handleSupabaseError = useCallback((error: Error) => {
    alert(`Error: ${error.message}`);
  }, []);

  // Sync with Supabase
  const {
    data: clients,
    loading,
    insertRow,
    updateRow,
    deleteRow,
  } = useSupabaseGridSync<ClientWithUser>({
    tableName: 'clients',
    filters: supabaseFilters,
    orderBy: supabaseOrderBy,
    onError: handleSupabaseError,
  });

  // Load custom column data for all clients
  useEffect(() => {
    if (clients.length === 0 || customColumns.length === 0) return;

    async function loadCustomData() {
      const dataMap: Record<string, Record<string, string | null>> = {};

      for (const client of clients) {
        try {
          const data = await getCustomColumnData('clients', client.id);
          dataMap[client.id] = data;
        } catch (error) {
          console.error(`Error loading custom data for ${client.id}:`, error);
        }
      }

      setCustomData(dataMap);
    }

    loadCustomData();
  }, [clients, customColumns]);

  // Load latest notes for all clients
  const loadLatestNotes = useCallback(async () => {
    try {
      const response = await fetch('/api/notes/clients/latest');
      const data = await response.json();

      if (data.success) {
        setLatestNotes(data.latestNotes || {});
      } else {
        console.error('Failed to fetch latest notes:', data.error);
      }
    } catch (error) {
      console.error('Error fetching latest notes:', error);
    }
  }, []);

  useEffect(() => {
    if (clients.length > 0) {
      loadLatestNotes();
    }
  }, [clients.length, loadLatestNotes]);

  // Debounced update for cell changes - increased to 1500ms for better typing experience
  const debouncedUpdate = useMemo(
    () =>
      debounce(async (id: string, field: string, value: any) => {
        try {
          await updateRow(id, { [field]: value } as Partial<ClientWithUser>);
        } catch (error) {
          console.error('Update failed:', error);
        }
      }, 1500),
    [updateRow]
  );

  // Debounced update for custom columns - increased to 1500ms
  const debouncedCustomUpdate = useMemo(
    () =>
      debounce(async (clientId: string, columnName: string, value: string) => {
        try {
          await setCustomColumnValue('clients', clientId, columnName, value);
          setCustomData((prev) => ({
            ...prev,
            [clientId]: {
              ...prev[clientId],
              [columnName]: value,
            },
          }));
        } catch (error) {
          console.error('Custom column update failed:', error);
        }
      }, 1500),
    []
  );

  // AI Validation function - flexible validation using AI
  const validateField = useCallback(async (clientId: string, fieldType: 'role' | 'postcode', value: string) => {
    // Skip validation if field is empty (already handled by red highlighting)
    if (!value || value.trim() === '') {
      setFieldValidation(prev => ({
        ...prev,
        [clientId]: {
          ...prev[clientId],
          [fieldType]: undefined
        }
      }));
      return;
    }

    try {
      const response = await fetch('/api/validate-field', {
        method: 'POST',
        headers: {
          'Content-Type': 'application/json',
        },
        body: JSON.stringify({ fieldType, value }),
      });

      const data = await response.json();

      if (data.success) {
        setFieldValidation(prev => ({
          ...prev,
          [clientId]: {
            ...prev[clientId],
            [fieldType]: {
              valid: data.valid,
              message: data.message
            }
          }
        }));
      }
    } catch (error) {
      console.error(`Error validating ${fieldType}:`, error);
      // Don't block user on validation error - silently fail
    }
  }, []);

  // Debounced validation - wait for user to stop typing before validating
  const debouncedValidate = useMemo(
    () =>
      debounce((clientId: string, fieldType: 'role' | 'postcode', value: string) => {
        validateField(clientId, fieldType, value);
      }, 1000),
    [validateField]
  );

  // Handle saving custom column header rename
  const handleSaveHeaderEdit = useCallback(async (columnId: string, newLabel: string) => {
    if (!newLabel.trim()) {
      alert('Column name cannot be empty');
      setEditingHeaderId(null);
      return;
    }

    try {
      await updateCustomColumn(columnId, newLabel);
      // Reload custom columns to reflect the change
      await loadCustomColumns();
      setEditingHeaderId(null);
    } catch (error) {
      console.error('Failed to update column header:', error);
      alert('Failed to rename column');
    }
  }, [loadCustomColumns]);

  // Handle deleting custom column
  const handleDeleteColumn = useCallback(async (columnId: string, columnName: string) => {
    if (!confirm(`Delete column "${columnName}"? This will remove all data in this column.`)) {
      return;
    }

    try {
      await deleteCustomColumn(columnId);
      // Reload custom columns to reflect the change
      await loadCustomColumns();
    } catch (error) {
      console.error('Failed to delete column:', error);
      alert('Failed to delete column');
    }
  }, [loadCustomColumns]);

  // Handle renaming standard column
  const handleRenameColumn = useCallback(async (columnKey: string, newName: string) => {
    const newRenames = { ...columnRenames, [columnKey]: newName };
    setColumnRenames(newRenames);

    if (userId) {
      const renamesKey = `column-renames-clients-${userId}`;
      localStorage.setItem(renamesKey, JSON.stringify(newRenames));
    }
  }, [columnRenames, userId]);

  // Handle hiding/deleting standard column
  const handleHideColumn = useCallback(async (columnKey: string) => {
    const newHidden = new Set(hiddenColumns);
    newHidden.add(columnKey);
    setHiddenColumns(newHidden);

    if (userId) {
      const hiddenKey = `column-hidden-clients-${userId}`;
      localStorage.setItem(hiddenKey, JSON.stringify(Array.from(newHidden)));
    }
  }, [hiddenColumns, userId]);

  // Handle text filter change
  const handleTextFilterChange = useCallback((columnKey: string, value: string) => {
    setTextFilters(prev => ({
      ...prev,
      [columnKey]: value,
    }));
  }, []);

  // Get unique values for filterable columns
  const getFilterOptions = useCallback((columnKey: string): string[] => {
    const values = clients.map(client => {
      const value = client[columnKey as keyof ClientWithUser];
      return String(value || '');
    });
    return Array.from(new Set(values)).filter(v => v).sort();
  }, [clients]);

  // Helper function: Check if item is new (within 48 hours)
  const isNewItem = useCallback((createdAt: string) => {
    const now = new Date();
    const created = new Date(createdAt);
    const hoursDiff = (now.getTime() - created.getTime()) / (1000 * 60 * 60);
    return hoursDiff <= 48;
  }, []);

  // Helper function: Extract display ID (remove user prefix like "U3_")
  const getDisplayId = useCallback((fullId: string) => {
    const parts = fullId.split('_');
    if (parts.length > 1) {
      // Return everything after first underscore (e.g., "U3_CL11" -> "CL11")
      return parts.slice(1).join('_');
    }
    // Fallback to full ID if no underscore found
    return fullId;
  }, []);

  // Handle column resize by key (for custom resize handle) - MUST be defined before standardColumns
  const handleColumnResizeByKey = useCallback((columnKey: string, width: number) => {
    const newWidths = {
      ...savedWidths,
      [columnKey]: width,
    };

    updateColumnWidths(newWidths);
  }, [savedWidths, updateColumnWidths]);

  // Standard columns definition
  const standardColumns: Column<ClientWithUser>[] = useMemo(
    () => [
      {
        key: 'select',
        name: '',
        width: 50,
        frozen: true,
        resizable: false,
        headerCellClass: 'rdg-checkbox-label',
        renderHeaderCell: (p) => (
          <div style={{ display: 'flex', alignItems: 'center', justifyContent: 'center', height: '100%' }}>
            <input
              type="checkbox"
              className="rdg-checkbox-input"
              checked={selectedRows.size === clients.length && clients.length > 0}
              onChange={(e) => {
                if (e.target.checked) {
                  setSelectedRows(new Set(clients.map((c) => c.id)));
                } else {
                  setSelectedRows(new Set());
                }
              }}
            />
          </div>
        ),
        renderCell: ({ row }) => (
          <input
            type="checkbox"
            className="rdg-checkbox-input"
            checked={selectedRows.has(row.id)}
            onChange={(e) => {
              const newSelected = new Set(selectedRows);
              if (e.target.checked) {
                newSelected.add(row.id);
              } else {
                newSelected.delete(row.id);
              }
              setSelectedRows(newSelected);
            }}
          />
        ),
      },
      {
        key: 'id',
        name: 'ID',
        width: 120,
        frozen: true,
        editable: false,
        resizable: false,
        cellClass: (row) => {
          const newItemClass = isNewItem(row.created_at) ? 'rdg-cell-new-item' : '';
          return `font-semibold text-gray-700 ${newItemClass}`;
        },
        renderHeaderCell: () => (
          <div style={{
            display: 'flex',
            alignItems: 'center',
            height: '100%',
<<<<<<< HEAD
            boxSizing: 'border-box',
            backgroundColor: '#1e293b',
            color: 'white',
            fontWeight: 600,
            fontSize: '13px',
            textTransform: 'uppercase',
            letterSpacing: '0.5px'
=======
            width: '100%',
            paddingLeft: '8px',
            paddingRight: '8px',
            overflow: 'hidden',
            boxSizing: 'border-box'
>>>>>>> 6742917c
          }}>
            ID
          </div>
        ),
        renderCell: ({ row }) => {
          const isNew = isNewItem(row.created_at);
          const displayId = getDisplayId(row.id);
          return (
            <div
              style={{
                display: 'flex',
                alignItems: 'center',
                gap: '6px',
                fontWeight: 'bold'
              }}
              title={isNew ? 'Added within last 48 hours' : ''}
            >
              {isNew && <span style={{ fontSize: '16px' }}>🟨</span>}
              {displayId}
            </div>
          );
        },
      },
      {
        key: 'surgery',
        name: columnRenames['surgery'] || 'Surgery',
        width: savedWidths['surgery'] || 200,
        editable: true,
        renderHeaderCell: () => (
          <EditableColumnHeader
            columnKey="surgery"
            columnName={columnRenames['surgery'] || 'Surgery'}
            onRename={(newName) => handleRenameColumn('surgery', newName)}
            onDelete={() => handleHideColumn('surgery')}
            canEdit={true}
            canDelete={true}
            showTextFilter={true}
            textFilterValue={textFilters['surgery'] || ''}
            onTextFilterChange={(value) => handleTextFilterChange('surgery', value)}
            currentWidth={savedWidths['surgery'] || 200}
            onColumnResize={handleColumnResizeByKey}
          />
        ),
        renderCell: ({ row }) => (
          <div title={row.surgery || ''}>{row.surgery || ''}</div>
        ),
        renderEditCell: (props) => (
          <input
            autoFocus
            className="rdg-text-editor"
            value={props.row.surgery || ''}
            onChange={(e) => {
              props.onRowChange({ ...props.row, surgery: e.target.value });
              debouncedUpdate(props.row.id, 'surgery', e.target.value);
            }}
          />
        ),
      },
      {
        key: 'client_name',
        name: columnRenames['client_name'] || 'Contact Name',
        width: savedWidths['client_name'] || 150,
        editable: true,
        renderHeaderCell: () => (
          <EditableColumnHeader
            columnKey="client_name"
            columnName={columnRenames['client_name'] || 'Contact Name'}
            onRename={(newName) => handleRenameColumn('client_name', newName)}
            onDelete={() => handleHideColumn('client_name')}
            canEdit={true}
            canDelete={true}
            showTextFilter={true}
            textFilterValue={textFilters['client_name'] || ''}
            onTextFilterChange={(value) => handleTextFilterChange('client_name', value)}
            currentWidth={savedWidths['client_name'] || 150}
            onColumnResize={handleColumnResizeByKey}
          />
        ),
        renderCell: ({ row }) => (
          <div title={row.client_name || ''}>{row.client_name || ''}</div>
        ),
        renderEditCell: (props) => (
          <input
            autoFocus
            className="rdg-text-editor"
            value={props.row.client_name || ''}
            onChange={(e) => {
              props.onRowChange({ ...props.row, client_name: e.target.value });
              debouncedUpdate(props.row.id, 'client_name', e.target.value);
            }}
          />
        ),
      },
      {
        key: 'client_phone',
        name: columnRenames['client_phone'] || 'Contact Phone',
        width: savedWidths['client_phone'] || 140,
        editable: true,
        renderHeaderCell: () => (
          <EditableColumnHeader
            columnKey="client_phone"
            columnName={columnRenames['client_phone'] || 'Contact Phone'}
            onRename={(newName) => handleRenameColumn('client_phone', newName)}
            onDelete={() => handleHideColumn('client_phone')}
            canEdit={true}
            canDelete={true}
            showTextFilter={true}
            textFilterValue={textFilters['client_phone'] || ''}
            onTextFilterChange={(value) => handleTextFilterChange('client_phone', value)}
            currentWidth={savedWidths['client_phone'] || 140}
            onColumnResize={handleColumnResizeByKey}
          />
        ),
        renderCell: ({ row }) => (
          <div title={row.client_phone || ''}>{row.client_phone || ''}</div>
        ),
        renderEditCell: (props) => (
          <input
            autoFocus
            type="tel"
            className="rdg-text-editor"
            value={props.row.client_phone || ''}
            onChange={(e) => {
              props.onRowChange({ ...props.row, client_phone: e.target.value });
              debouncedUpdate(props.row.id, 'client_phone', e.target.value);
            }}
          />
        ),
      },
      {
        key: 'client_email',
        name: columnRenames['client_email'] || 'Contact Email',
        width: savedWidths['client_email'] || 200,
        editable: true,
        renderHeaderCell: () => (
          <EditableColumnHeader
            columnKey="client_email"
            columnName={columnRenames['client_email'] || 'Contact Email'}
            onRename={(newName) => handleRenameColumn('client_email', newName)}
            onDelete={() => handleHideColumn('client_email')}
            canEdit={true}
            canDelete={true}
            showTextFilter={true}
            textFilterValue={textFilters['client_email'] || ''}
            onTextFilterChange={(value) => handleTextFilterChange('client_email', value)}
            currentWidth={savedWidths['client_email'] || 200}
            onColumnResize={handleColumnResizeByKey}
          />
        ),
        renderCell: ({ row }) => (
          <div title={row.client_email || ''}>{row.client_email || ''}</div>
        ),
        renderEditCell: (props) => (
          <input
            autoFocus
            type="email"
            className="rdg-text-editor"
            value={props.row.client_email || ''}
            onChange={(e) => {
              props.onRowChange({ ...props.row, client_email: e.target.value });
              debouncedUpdate(props.row.id, 'client_email', e.target.value);
            }}
          />
        ),
      },
      {
        key: 'role',
        name: columnRenames['role'] || 'Role',
        width: savedWidths['role'] || 150,
        editable: true,
        cellClass: (row) => {
          // ⚠️ REQUIRED FIELD: Red background if empty OR invalid (needed for matching)
          const isEmpty = !row.role || row.role.trim() === '';
          const validation = fieldValidation[row.id]?.role;
          const isInvalid = validation && !validation.valid;

          if (isEmpty || isInvalid) {
            return 'rdg-cell-required-empty';
          }
          return '';
        },
        renderCell: ({ row }) => {
          const isEmpty = !row.role || row.role.trim() === '';
          const validation = fieldValidation[row.id]?.role;

          let displayText = row.role || '⚠️ REQUIRED';
          let titleText = 'Role is required for matching!';

          if (!isEmpty && validation) {
            if (validation.valid) {
              displayText = `✓ ${row.role}`;
              titleText = `Valid role: ${validation.message}`;
            } else {
              displayText = `✗ ${row.role}`;
              titleText = `Invalid: ${validation.message}`;
            }
          }

          return (
            <div title={titleText}>
              {displayText}
            </div>
          );
        },
        renderEditCell: (props) => (
          <input
            autoFocus
            className="rdg-text-editor"
            value={props.row.role}
            placeholder="Enter role (REQUIRED)"
            onChange={(e) => {
              props.onRowChange({ ...props.row, role: e.target.value });
              debouncedUpdate(props.row.id, 'role', e.target.value);
              // Trigger AI validation after user stops typing
              debouncedValidate(props.row.id, 'role', e.target.value);
            }}
          />
        ),
        renderHeaderCell: () => (
          <EditableColumnHeader
            columnKey="role"
            columnName={columnRenames['role'] || 'Role'}
            onRename={(newName) => handleRenameColumn('role', newName)}
            onDelete={() => handleHideColumn('role')}
            canEdit={true}
            canDelete={false}
            showTextFilter={true}
            textFilterValue={textFilters['role'] || ''}
            onTextFilterChange={(value) => handleTextFilterChange('role', value)}
            currentWidth={savedWidths['role'] || 150}
            onColumnResize={handleColumnResizeByKey}
          />
        ),
      },
      {
        key: 'postcode',
        name: columnRenames['postcode'] || 'Postcode',
        width: savedWidths['postcode'] || 120,
        editable: true,
        cellClass: (row) => {
          // ⚠️ REQUIRED FIELD: Red background if empty OR invalid (needed for matching)
          const isEmpty = !row.postcode || row.postcode.trim() === '';
          const validation = fieldValidation[row.id]?.postcode;
          const isInvalid = validation && !validation.valid;

          if (isEmpty || isInvalid) {
            return 'rdg-cell-required-empty font-mono font-bold';
          }
          return 'font-mono font-bold';
        },
        renderCell: ({ row }) => {
          const isEmpty = !row.postcode || row.postcode.trim() === '';
          const validation = fieldValidation[row.id]?.postcode;

          let displayText = row.postcode || '⚠️ REQUIRED';
          let titleText = 'Postcode is required for matching!';

          if (!isEmpty && validation) {
            if (validation.valid) {
              displayText = `✓ ${row.postcode}`;
              titleText = `Valid postcode: ${validation.message}`;
            } else {
              displayText = `✗ ${row.postcode}`;
              titleText = `Invalid: ${validation.message}`;
            }
          }

          return (
            <div title={titleText}>
              {displayText}
            </div>
          );
        },
        renderEditCell: (props) => (
          <input
            autoFocus
            className="rdg-text-editor font-mono"
            value={props.row.postcode}
            placeholder="Enter postcode (REQUIRED)"
            onChange={(e) => {
              const upper = e.target.value.toUpperCase();
              props.onRowChange({ ...props.row, postcode: upper });
              debouncedUpdate(props.row.id, 'postcode', upper);
              // Trigger AI validation after user stops typing
              debouncedValidate(props.row.id, 'postcode', upper);
            }}
          />
        ),
        renderHeaderCell: () => (
          <EditableColumnHeader
            columnKey="postcode"
            columnName={columnRenames['postcode'] || 'Postcode'}
            onRename={(newName) => handleRenameColumn('postcode', newName)}
            onDelete={() => handleHideColumn('postcode')}
            canEdit={true}
            canDelete={false}
            showTextFilter={true}
            textFilterValue={textFilters['postcode'] || ''}
            onTextFilterChange={(value) => handleTextFilterChange('postcode', value)}
            currentWidth={savedWidths['postcode'] || 120}
            onColumnResize={handleColumnResizeByKey}
          />
        ),
      },
      {
        key: 'budget',
        name: columnRenames['budget'] || 'Budget',
        width: savedWidths['budget'] || 120,
        editable: true,
        renderCell: ({ row }) => (
          <div title={row.budget || ''}>{row.budget || ''}</div>
        ),
        renderEditCell: (props) => (
          <input
            autoFocus
            className="rdg-text-editor"
            value={props.row.budget || ''}
            onChange={(e) => {
              props.onRowChange({ ...props.row, budget: e.target.value });
              debouncedUpdate(props.row.id, 'budget', e.target.value);
            }}
          />
        ),
        renderHeaderCell: () => (
          <EditableColumnHeader
            columnKey="budget"
            columnName={columnRenames['budget'] || 'Budget'}
            onRename={(newName) => handleRenameColumn('budget', newName)}
            onDelete={() => handleHideColumn('budget')}
            canEdit={true}
            canDelete={true}
            showTextFilter={true}
            textFilterValue={textFilters['budget'] || ''}
            onTextFilterChange={(value) => handleTextFilterChange('budget', value)}
            currentWidth={savedWidths['budget'] || 120}
            onColumnResize={handleColumnResizeByKey}
          />
        ),
      },
      {
        key: 'requirement',
        name: columnRenames['requirement'] || 'Requirement',
        width: savedWidths['requirement'] || 150,
        editable: true,
        renderCell: ({ row }) => (
          <div title={row.requirement || ''}>{row.requirement || ''}</div>
        ),
        renderEditCell: (props) => (
          <input
            autoFocus
            className="rdg-text-editor"
            value={props.row.requirement || ''}
            onChange={(e) => {
              props.onRowChange({ ...props.row, requirement: e.target.value });
              debouncedUpdate(props.row.id, 'requirement', e.target.value);
            }}
          />
        ),
        renderHeaderCell: () => (
          <EditableColumnHeader
            columnKey="requirement"
            columnName={columnRenames['requirement'] || 'Requirement'}
            onRename={(newName) => handleRenameColumn('requirement', newName)}
            onDelete={() => handleHideColumn('requirement')}
            canEdit={true}
            canDelete={true}
            showTextFilter={true}
            textFilterValue={textFilters['requirement'] || ''}
            onTextFilterChange={(value) => handleTextFilterChange('requirement', value)}
            currentWidth={savedWidths['requirement'] || 150}
            onColumnResize={handleColumnResizeByKey}
          />
        ),
      },
      {
        key: 'system',
        name: columnRenames['system'] || 'System',
        width: savedWidths['system'] || 120,
        editable: true,
        renderCell: ({ row }) => (
          <div title={row.system || ''}>{row.system || ''}</div>
        ),
        renderEditCell: (props) => (
          <input
            autoFocus
            className="rdg-text-editor"
            value={props.row.system || ''}
            onChange={(e) => {
              props.onRowChange({ ...props.row, system: e.target.value });
              debouncedUpdate(props.row.id, 'system', e.target.value);
            }}
          />
        ),
        renderHeaderCell: () => (
          <EditableColumnHeader
            columnKey="system"
            columnName={columnRenames['system'] || 'System'}
            onRename={(newName) => handleRenameColumn('system', newName)}
            onDelete={() => handleHideColumn('system')}
            canEdit={true}
            canDelete={true}
            showTextFilter={true}
            textFilterValue={textFilters['system'] || ''}
            onTextFilterChange={(value) => handleTextFilterChange('system', value)}
            currentWidth={savedWidths['system'] || 120}
            onColumnResize={handleColumnResizeByKey}
          />
        ),
      },
      {
        key: 'notes',
        name: columnRenames['notes'] || 'Notes',
        width: savedWidths['notes'] || 200,
        editable: false,
        renderHeaderCell: () => (
          <EditableColumnHeader
            columnKey="notes"
            columnName={columnRenames['notes'] || 'Notes'}
            onRename={(newName) => handleRenameColumn('notes', newName)}
            onDelete={() => handleHideColumn('notes')}
            canEdit={true}
            canDelete={true}
            showTextFilter={true}
            textFilterValue={textFilters['notes'] || ''}
            onTextFilterChange={(value) => handleTextFilterChange('notes', value)}
            currentWidth={savedWidths['notes'] || 200}
            onColumnResize={handleColumnResizeByKey}
          />
        ),
        renderCell: ({ row }) => {
          const latestNote = latestNotes[row.id]?.content || '';
          const displayText = latestNote || '(Click to add notes)';

          return (
            <div
              title={latestNote ? latestNote : "Click to view/edit notes"}
              onClick={(e) => {
                e.stopPropagation();
                setNotesPopupClientId(row.id);
              }}
              style={{
                cursor: 'pointer',
                overflow: 'hidden',
                textOverflow: 'ellipsis',
                whiteSpace: 'nowrap',
                display: 'flex',
                alignItems: 'center',
                gap: '4px',
              }}
            >
              <span style={{ flex: 1, overflow: 'hidden', textOverflow: 'ellipsis' }}>
                {displayText}
              </span>
              <span style={{ fontSize: '12px', opacity: 0.6, flexShrink: 0 }}>📝</span>
            </div>
          );
        },
      },
    ],
    [clients, selectedRows, debouncedUpdate, getFilterOptions, columnFilters, updateColumnFilters, columnRenames, handleRenameColumn, handleHideColumn, savedWidths, textFilters, handleTextFilterChange, latestNotes, isNewItem, getDisplayId, fieldValidation, debouncedValidate, handleColumnResizeByKey]
  );

  // Handle renaming custom column
  const handleRenameCustomColumn = useCallback(async (columnId: string, newName: string, columnType: 'text' | 'number' | 'date' | 'email' | 'phone' | 'url') => {
    try {
      await updateCustomColumn(columnId, newName, columnType);
      await loadCustomColumns();
    } catch (error) {
      console.error('Failed to update column header:', error);
      alert('Failed to rename column');
    }
  }, [loadCustomColumns]);

  // Dynamic custom columns
  const dynamicColumns: Column<ClientWithUser>[] = useMemo(
    () =>
      customColumns.map((col) => ({
        key: col.column_name,
        name: col.column_label,
        width: savedWidths[col.column_name] || 150,
        editable: true,
        cellClass: 'custom-column-cell',
        headerCellClass: 'custom-column-header',
        renderHeaderCell: () => (
          <EditableColumnHeader
            columnKey={col.column_name}
            columnName={col.column_label}
            onRename={(newName) => handleRenameCustomColumn(col.id, newName, col.column_type)}
            onDelete={() => handleDeleteColumn(col.id, col.column_label)}
            canEdit={true}
            canDelete={true}
            showTextFilter={true}
            textFilterValue={textFilters[col.column_name] || ''}
            onTextFilterChange={(value) => handleTextFilterChange(col.column_name, value)}
            currentWidth={savedWidths[col.column_name] || 150}
            onColumnResize={handleColumnResizeByKey}
          />
        ),
        renderCell: ({ row }) => (
          <div title={customData[row.id]?.[col.column_name] || ''}>
            {customData[row.id]?.[col.column_name] || ''}
          </div>
        ),
        renderEditCell: (props) => {
          const value = customData[props.row.id]?.[col.column_name] || '';
          return (
            <input
              autoFocus
              type={col.column_type === 'number' ? 'number' : col.column_type === 'date' ? 'date' : 'text'}
              className="rdg-text-editor"
              value={value}
              onChange={(e) => {
                // Update local state immediately for responsive typing
                setCustomData((prev) => ({
                  ...prev,
                  [props.row.id]: {
                    ...prev[props.row.id],
                    [col.column_name]: e.target.value,
                  },
                }));
                // Save to database with debounce
                debouncedCustomUpdate(props.row.id, col.column_name, e.target.value);
              }}
            />
          );
        },
      })),
    [customColumns, customData, debouncedCustomUpdate, handleRenameCustomColumn, handleDeleteColumn, savedWidths, textFilters, handleTextFilterChange]
  );

  // Combine all columns (no Actions column - use checkbox + bulk delete instead)
  const allColumns = useMemo(
    () => [...standardColumns, ...dynamicColumns].filter(col => !hiddenColumns.has(col.key as string)),
    [standardColumns, dynamicColumns, hiddenColumns]
  );

  // Reorder columns based on saved preferences
  const orderedColumns = useMemo(() => {
    if (savedOrder.length === 0) return allColumns;

    const columnMap = new Map(allColumns.map(col => [col.key, col]));
    const ordered: Column<ClientWithUser>[] = [];

    savedOrder.forEach(key => {
      const col = columnMap.get(key);
      if (col) {
        ordered.push(col);
        columnMap.delete(key);
      }
    });

    columnMap.forEach(col => ordered.push(col));

    return ordered;
  }, [allColumns, savedOrder]);


  // Apply filters to data
  const filteredClients = useMemo(() => {
    let filtered = [...clients];

    // Apply dropdown filters
    Object.entries(columnFilters).forEach(([columnKey, selectedValues]) => {
      if (selectedValues.length > 0) {
        filtered = filtered.filter(client => {
          const value = String(client[columnKey as keyof ClientWithUser] || '');
          return selectedValues.includes(value);
        });
      }
    });

    // Apply text filters (standard + custom columns)
    Object.entries(textFilters).forEach(([columnKey, filterText]) => {
      if (filterText.trim()) {
        filtered = filtered.filter(client => {
          // Check if it's a standard column
          const standardValue = client[columnKey as keyof ClientWithUser];
          if (standardValue !== undefined) {
            const value = String(standardValue || '').toLowerCase();
            return value.includes(filterText.toLowerCase());
          }

          // Check if it's a custom column
          const customValue = customData[client.id]?.[columnKey];
          if (customValue !== undefined) {
            const value = String(customValue || '').toLowerCase();
            return value.includes(filterText.toLowerCase());
          }

          return false;
        });
      }
    });

    return filtered;
  }, [clients, columnFilters, textFilters, customData]);

  // Apply sorting - ALWAYS sort by created_at DESC when no user sorting is applied
  const sortedClients = useMemo(() => {
    // If no user-defined sort columns, maintain created_at DESC (newest first)
    if (sortColumns.length === 0) {
      return [...filteredClients].sort((a, b) => {
        const aTime = new Date(a.created_at).getTime();
        const bTime = new Date(b.created_at).getTime();
        return bTime - aTime; // Descending (newest first)
      });
    }

    // User has clicked a column header to sort
    return [...filteredClients].sort((a, b) => {
      for (const sort of sortColumns) {
        const aValue = a[sort.columnKey as keyof ClientWithUser];
        const bValue = b[sort.columnKey as keyof ClientWithUser];

        if (aValue === bValue) continue;

        const comparison = aValue > bValue ? 1 : -1;
        return sort.direction === 'ASC' ? comparison : -comparison;
      }
      return 0;
    });
  }, [filteredClients, sortColumns]);

  // Handle column reordering
  const handleColumnsReorder = useCallback((sourceKey: string, targetKey: string) => {
    const newOrder = [...orderedColumns];
    const sourceIndex = newOrder.findIndex(col => col.key === sourceKey);
    const targetIndex = newOrder.findIndex(col => col.key === targetKey);

    if (sourceIndex === -1 || targetIndex === -1) return;

    const sourceCol = newOrder[sourceIndex];
    const targetCol = newOrder[targetIndex];

    // Don't allow reordering of frozen columns
    if (sourceCol.frozen || targetCol.frozen) return;

    const [removed] = newOrder.splice(sourceIndex, 1);
    newOrder.splice(targetIndex, 0, removed);

    updateColumnOrder(newOrder.map(col => col.key as string));
  }, [orderedColumns, updateColumnOrder]);

  // Handle column resize - Excel-like drag behavior
  const handleColumnResize = useCallback((idx: number, width: number) => {
    const column = orderedColumns[idx];
    if (!column) return;

    const newWidths = {
      ...savedWidths,
      [column.key]: width,
    };

    updateColumnWidths(newWidths);
  }, [orderedColumns, savedWidths, updateColumnWidths]);

  // Handle delete
  const handleDelete = useCallback(
    async (id: string) => {
      if (!confirm('Delete this client?')) return;
      try {
        await deleteRow(id);
        const newSelected = new Set(selectedRows);
        newSelected.delete(id);
        setSelectedRows(newSelected);
      } catch (error) {
        console.error('Delete failed:', error);
      }
    },
    [deleteRow, selectedRows]
  );

  // Handle bulk delete
  const handleBulkDelete = useCallback(async () => {
    if (selectedRows.size === 0) return;

    if (!confirm(`Delete ${selectedRows.size} selected client(s)?`)) return;

    try {
      await Promise.all(Array.from(selectedRows).map((id) => deleteRow(id)));
      setSelectedRows(new Set());
    } catch (error) {
      console.error('Bulk delete failed:', error);
    }
  }, [selectedRows, deleteRow]);

  // Handle download template
  const handleDownloadTemplate = useCallback(() => {
    window.open('/api/templates/clients', '_blank');
  }, []);

  // Handle bulk upload
  const handleBulkUpload = useCallback(async (file: File) => {
    setUploading(true);
    setUploadMessage(null);

    try {
      const formData = new FormData();
      formData.append('file', file);

      const response = await fetch('/api/upload/clients', {
        method: 'POST',
        body: formData,
      });

      const result = await response.json();

      if (result.success) {
        setUploadMessage({
          type: 'success',
          text: `✅ ${result.message}${result.validationErrors && result.validationErrors.length > 0 ? ` (${result.validationErrors.length} errors)` : ''}`
        });
        setTimeout(() => setUploadMessage(null), 5000);
      } else {
        setUploadMessage({
          type: 'error',
          text: `❌ ${result.error || 'Upload failed'}`
        });
      }
    } catch (error) {
      console.error('Upload error:', error);
      setUploadMessage({
        type: 'error',
        text: `❌ Upload failed: ${error instanceof Error ? error.message : 'Unknown error'}`
      });
    } finally {
      setUploading(false);
      if (fileInputRef.current) {
        fileInputRef.current.value = '';
      }
    }
  }, []);

  // Handle file input change
  const handleFileChange = useCallback((e: React.ChangeEvent<HTMLInputElement>) => {
    const file = e.target.files?.[0];
    if (file) {
      handleBulkUpload(file);
    }
  }, [handleBulkUpload]);

  // Handle add row
  const handleAddRow = useCallback(async () => {
    if (!userId) return;

    const newClient: Partial<ClientWithUser> = {
      user_id: userId,
      surgery: '',
      client_name: '',
      client_phone: '',
      client_email: '',
      role: '',
      postcode: '',
      budget: '',
      requirement: '',
      system: '',
      notes: '',
    };

    try {
      await insertRow(newClient);
    } catch (error) {
      console.error('Add row failed:', error);
    }
  }, [userId, insertRow]);

  if (loading) {
    return (
      <div className="grid-loading">
        <div className="grid-loading-spinner"></div>
      </div>
    );
  }

  const activeFiltersCount = Object.values(columnFilters).filter(v => v.length > 0).length;

  return (
    <div className="h-full flex flex-col">
      {/* Toolbar */}
      <div className="grid-toolbar">
        <div className="grid-toolbar-title">
          <span>🏥 Clients</span>
          <span className="text-sm font-normal opacity-90">
            ({sortedClients.length} {sortedClients.length !== clients.length ? `of ${clients.length}` : 'total'})
          </span>
          {activeFiltersCount > 0 && (
            <span className="text-xs bg-yellow-400 text-yellow-900 px-2 py-1 rounded font-semibold">
              {activeFiltersCount} filter{activeFiltersCount > 1 ? 's' : ''} active
            </span>
          )}
        </div>
        <div className="grid-toolbar-actions">
          {selectedRows.size > 0 && (
            <button onClick={handleBulkDelete} className="grid-toolbar-button">
              🗑️ Delete ({selectedRows.size})
            </button>
          )}
          <button onClick={handleDownloadTemplate} className="grid-toolbar-button" title="Download Excel template">
            📥 Download Template
          </button>
          <button
            onClick={() => fileInputRef.current?.click()}
            className="grid-toolbar-button"
            disabled={uploading}
            title="Upload filled template (Excel or CSV)"
          >
            {uploading ? '⏳ Uploading...' : '📤 Upload Bulk'}
          </button>
          <input
            ref={fileInputRef}
            type="file"
            accept=".xlsx,.xls,.csv"
            onChange={handleFileChange}
            style={{ display: 'none' }}
          />
          <CustomColumnManager
            tableName="clients"
            onColumnAdded={loadCustomColumns}
          />
          <button onClick={handleAddRow} className="grid-toolbar-button grid-toolbar-button-primary">
            ➕ Add Client
          </button>
        </div>
      </div>

      {/* Upload Message */}
      {uploadMessage && (
        <div
          style={{
            padding: '12px 20px',
            backgroundColor: uploadMessage.type === 'success' ? '#d1fae5' : '#fee2e2',
            borderLeft: `4px solid ${uploadMessage.type === 'success' ? '#10b981' : '#ef4444'}`,
            color: uploadMessage.type === 'success' ? '#065f46' : '#991b1b',
            fontWeight: '600',
            fontSize: '14px'
          }}
        >
          {uploadMessage.text}
        </div>
      )}

      {/* Grid */}
      <div className="flex-1">
        <DataGrid
          columns={orderedColumns}
          rows={sortedClients}
          rowKeyGetter={(row) => row.id}
          sortColumns={sortColumns}
          onSortColumnsChange={setSortColumns}
          onColumnsReorder={handleColumnsReorder}
          onColumnResize={handleColumnResize}
          defaultColumnOptions={{
            resizable: true,
            sortable: false,
          }}
          className="rdg-light fill-grid"
          style={{ height: '100%' }}
        />
      </div>

      {/* Notes Popup */}
      {notesPopupClientId && (
        <MultiNotesPopup
          entityId={notesPopupClientId}
          entityType="client"
          title="Client Notes"
          onClose={() => {
            setNotesPopupClientId(null);
            // Reload latest notes after closing popup (in case user added/edited notes)
            loadLatestNotes();
          }}
        />
      )}
    </div>
  );
}<|MERGE_RESOLUTION|>--- conflicted
+++ resolved
@@ -417,21 +417,11 @@
             display: 'flex',
             alignItems: 'center',
             height: '100%',
-<<<<<<< HEAD
-            boxSizing: 'border-box',
-            backgroundColor: '#1e293b',
-            color: 'white',
-            fontWeight: 600,
-            fontSize: '13px',
-            textTransform: 'uppercase',
-            letterSpacing: '0.5px'
-=======
             width: '100%',
             paddingLeft: '8px',
             paddingRight: '8px',
             overflow: 'hidden',
             boxSizing: 'border-box'
->>>>>>> 6742917c
           }}>
             ID
           </div>
